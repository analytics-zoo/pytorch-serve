import csv
import json
import re
import shutil
import time
from subprocess import Popen, PIPE

import click
import click_config_file
import matplotlib.pyplot as plt
import pandas as pd
import numpy as np
import requests
import tempfile
import os
from urllib.parse import urlparse

default_ab_params = {'url': "https://torchserve.pytorch.org/mar_files/resnet-18.mar",
                     'gpus': '',
                     'exec_env': 'local',
                     'batch_size': 1,
                     'batch_delay': 200,
                     'workers': 1,
                     'concurrency': 10,
                     'requests': 100,
                     'input': '../examples/image_classifier/kitten.jpg',
                     'content_type': 'application/jpg',
                     'image': '',
                     'docker_runtime': '',
                     'backend_profiling': False,
                     'config_properties': 'config.properties',
                     'inference_model_url': 'predictions/benchmark',
                     'report_location': tempfile.gettempdir(),
                     'tmp_dir': tempfile.gettempdir(),
                     }
                     
execution_params = default_ab_params.copy()
result_file = os.path.join(execution_params['tmp_dir'], "benchmark/result.txt")
metric_log = os.path.join(execution_params['tmp_dir'], "benchmark/logs/model_metrics.log")


def json_provider(file_path, cmd_name):
    with open(file_path) as config_data:
        return json.load(config_data)

@click.command()
@click.argument('test_plan', default='custom')
@click.option('--url', '-u', default='https://torchserve.pytorch.org/mar_files/resnet-18.mar',
              help='Input model url')
@click.option('--exec_env', '-e', type=click.Choice(['local', 'docker'], case_sensitive=False), default='local',
              help='Execution environment')
@click.option('--gpus', '-g', default='',
              help='Number of gpus to run docker container with.  Leave empty to run CPU based docker container')
@click.option('--concurrency', '-c', default=10, help='Number of concurrent requests to run')
@click.option('--requests', '-r', default=100, help='Number of requests')
@click.option('--batch_size', '-bs', default=1, help='Batch size of model')
@click.option('--batch_delay', '-bd', default=200, help='Batch delay of model')
@click.option('--input', '-i', default='../examples/image_classifier/kitten.jpg',
              type=click.Path(exists=True), help='The input file path for model')
@click.option('--content_type', '-ic', default='application/jpg', help='Input file content type')
@click.option('--workers', '-w', default=1, help='Number model workers')
@click.option('--image', '-di', default='', help='Use custom docker image for benchmark')
@click.option('--docker_runtime', '-dr', default='', help='Specify required docker runtime')
@click.option('--backend_profiling', '-bp', default=False,
              help='Enable backend profiling using CProfile. Default False')
@click.option('--config_properties', '-cp', default='config.properties',
              help='config.properties path, Default config.properties')
@click.option('--inference_model_url', '-imu', default='predictions/benchmark',
              help='Inference function url - can be either for predictions or explanations. Default predictions/benchmark')
@click.option('--report_location', '-rl', default=tempfile.gettempdir(),
              help=f'Target location of benchmark report. Default {tempfile.gettempdir()}')
@click.option('--tmp_dir', '-td', default=tempfile.gettempdir(),
              help=f'Location for temporal files. Default {tempfile.gettempdir()}')

@click_config_file.configuration_option(provider=json_provider, implicit=False,
                                        help="Read configuration from a JSON file")
<<<<<<< HEAD
@click.option('--report_location', '-rl', default=TMP_DIR,
              help='benchmark report output location')
=======
>>>>>>> a4518bd1

def benchmark(test_plan, url, gpus, exec_env, concurrency, requests, batch_size, batch_delay, input, workers,
              content_type, image, docker_runtime, backend_profiling, config_properties, inference_model_url, report_location, tmp_dir):
    input_params = {'url': url,
                    'gpus': gpus,
                    'exec_env': exec_env,
                    'batch_size': batch_size,
                    'batch_delay': batch_delay,
                    'workers': workers,
                    'concurrency': concurrency,
                    'requests': requests,
                    'input': input,
                    'content_type': content_type,
                    'image': image,
                    'docker_runtime': docker_runtime,
                    'backend_profiling': backend_profiling,
                    'config_properties': config_properties,
                    'inference_model_url': inference_model_url,
                    'report_location': report_location,
                    'tmp_dir': tmp_dir,
                    }

    # set ab params
    update_plan_params[test_plan]()
    update_exec_params(input_params)

    click.secho("Starting AB benchmark suite...", fg='green')
    click.secho(f"\n\nConfigured execution parameters are:", fg='green')
    click.secho(f"{execution_params}", fg="blue")

    # Setup execution env
    if execution_params['exec_env'] == 'local':
        click.secho("\n\nPreparing local execution...", fg='green')
        local_torserve_start()
    else:
        click.secho("\n\nPreparing docker execution...", fg='green')
        docker_torchserve_start()

    check_torchserve_health()
    warm_up_lines = warm_up()
    run_benchmark()
    generate_report(warm_up_lines=warm_up_lines)


def check_torchserve_health():
    attempts = 3
    retry = 0
    click.secho("*Testing system health...", fg='green')
    while retry < attempts:
        try:
            resp = requests.get(execution_params['inference_url'] + "/ping")
            if resp.status_code == 200:
                click.secho(resp.text)
                return True
        except Exception as e:
            retry += 1
            time.sleep(3)
    failure_exit("Could not connect to Torchserve instance at " + execution_params['inference_url'])

def warm_up():
    register_model()

    if is_workflow(execution_params['url']):
        execution_params['inference_model_url'] = 'wfpredict/benchmark'

    click.secho("\n\nExecuting warm-up ...", fg='green')

    ab_cmd = f"ab -c {execution_params['concurrency']}  -n {execution_params['requests']/10} -k -p {execution_params['tmp_dir']}/benchmark/input -T " \
             f"{execution_params['content_type']} {execution_params['inference_url']}/{execution_params['inference_model_url']} > {result_file}"
    
    execute(ab_cmd, wait=True)

    warm_up_lines = sum(1 for _ in open(metric_log))

    return warm_up_lines


def run_benchmark():
    if is_workflow(execution_params['url']):
        execution_params['inference_model_url'] = 'wfpredict/benchmark'

    click.secho("\n\nExecuting inference performance tests ...", fg='green')
    ab_cmd = f"ab -c {execution_params['concurrency']}  -n {execution_params['requests']} -k -p {execution_params['tmp_dir']}/benchmark/input -T " \
             f"{execution_params['content_type']} {execution_params['inference_url']}/{execution_params['inference_model_url']} > {result_file}"
    
    execute(ab_cmd, wait=True)

    unregister_model()
    stop_torchserve()


def register_model():
    click.secho("*Registering model...", fg='green')
    if is_workflow(execution_params['url']):
        url = execution_params['management_url'] + "/workflows"
        data = \
            {'workflow_name': 'benchmark', 'url': execution_params['url'], 'batch_delay': execution_params['batch_delay'],
             'batch_size': execution_params['batch_size'], 'initial_workers': execution_params['workers'],
             'synchronous': 'true'}
    else:
        url = execution_params['management_url'] + "/models"
        data = \
            {'model_name': 'benchmark', 'url': execution_params['url'], 'batch_delay': execution_params['batch_delay'],
            'batch_size': execution_params['batch_size'], 'initial_workers': execution_params['workers'],
            'synchronous': 'true'}
    resp = requests.post(url, params=data)
    if not resp.status_code == 200:
        failure_exit(f"Failed to register model.\n{resp.text}")
    click.secho(resp.text)


def unregister_model():
    click.secho("*Unregistering model ...", fg='green')
    if is_workflow(execution_params['url']):
        resp = requests.delete(execution_params['management_url'] + "/workflows/benchmark")
    else:
        resp = requests.delete(execution_params['management_url'] + "/models/benchmark")
    if not resp.status_code == 200:
        failure_exit(f"Failed to unregister model. \n {resp.text}")
    click.secho(resp.text)


def execute(command, wait=False, stdout=None, stderr=None, shell=True):
    print(command)
    cmd = Popen(command, shell=shell, close_fds=True, stdout=stdout, stderr=stderr, universal_newlines=True)
    if wait:
        cmd.wait()
    return cmd


def execute_return_stdout(cmd):
    proc = execute(cmd, stdout=PIPE)
    return proc.communicate()[0].strip()


def local_torserve_start():
    click.secho("*Terminating any existing Torchserve instance ...", fg='green')
    execute("torchserve --stop", wait=True)
    click.secho("*Setting up model store...", fg='green')
    prepare_local_dependency()
    click.secho("*Starting local Torchserve instance...", fg='green')

    execute(f"torchserve --start --model-store {execution_params['tmp_dir']}/model_store "
            f"--workflow-store {execution_params['tmp_dir']}/wf_store "
            f"--ts-config {execution_params['tmp_dir']}/benchmark/conf/{execution_params['config_properties_name']} > {execution_params['tmp_dir']}/benchmark/logs/model_metrics.log")

    time.sleep(3)


def docker_torchserve_start():
    prepare_docker_dependency()
    enable_gpu = ''
    if execution_params['image']:
        docker_image = execution_params['image']
        if execution_params['gpus']:
            enable_gpu = f"--gpus {execution_params['gpus']}"
    else:
        if execution_params['gpus']:
            docker_image = "pytorch/torchserve:latest-gpu"
            enable_gpu = f"--gpus {execution_params['gpus']}"
        else:
            docker_image = "pytorch/torchserve:latest"
        execute(f"docker pull {docker_image}", wait=True)

    backend_profiling = ''
    if execution_params['backend_profiling']:
        backend_profiling = '-e TS_BENCHMARK=True'

    # delete existing ts container instance
    click.secho("*Removing existing ts container instance...", fg='green')
    execute('docker rm -f ts', wait=True)

    click.secho(f"*Starting docker container of image {docker_image} ...", fg='green')
    inference_port = urlparse(execution_params['inference_url']).port
    management_port = urlparse(execution_params['management_url']).port
    docker_run_cmd = f"docker run {execution_params['docker_runtime']} {backend_profiling} --name ts --user root -p {inference_port}:{inference_port} -p {management_port}:{management_port} " \
                     f"-v {execution_params['tmp_dir']}:/tmp {enable_gpu} -itd {docker_image} " \
                     f"\"torchserve --start --model-store /home/model-server/model-store " \
                     f"\--workflow-store /home/model-server/wf-store " \
                     f"--ts-config /tmp/benchmark/conf/{execution_params['config_properties_name']} > /tmp/benchmark/logs/model_metrics.log\""
    execute(docker_run_cmd, wait=True)
    time.sleep(5)


def prepare_local_dependency():
    shutil.rmtree(os.path.join(execution_params['tmp_dir'], 'model_store/'), ignore_errors=True)
    os.makedirs(os.path.join(execution_params['tmp_dir'], "model_store/"), exist_ok=True)
    shutil.rmtree(os.path.join(execution_params['tmp_dir'], 'wf_store/'), ignore_errors=True)
    os.makedirs(os.path.join(execution_params['tmp_dir'], "wf_store/"), exist_ok=True)
    prepare_common_dependency()


def prepare_docker_dependency():
    prepare_common_dependency()


def prepare_common_dependency():
    input = execution_params['input']
    shutil.rmtree(os.path.join(execution_params['tmp_dir'], "benchmark"), ignore_errors=True)
    shutil.rmtree(os.path.join(execution_params['report_location'], "benchmark"), ignore_errors=True)
    os.makedirs(os.path.join(execution_params['tmp_dir'], "benchmark/conf"), exist_ok=True)
    os.makedirs(os.path.join(execution_params['tmp_dir'], "benchmark/logs"), exist_ok=True)
    os.makedirs(os.path.join(execution_params['report_location'], "benchmark"), exist_ok=True)

    shutil.copy(execution_params['config_properties'], os.path.join(execution_params['tmp_dir'], 'benchmark/conf/'))
    shutil.copyfile(input, os.path.join(execution_params['tmp_dir'], 'benchmark/input'))



def getAPIS():
    MANAGEMENT_API = "http://127.0.0.1:8081"
    INFERENCE_API = "http://127.0.0.1:8080"
    
    with open(execution_params['config_properties'], "r") as fp:
        lines = fp.readlines()
    for line in lines:
        line = line.strip()
        if "management_address" in line:
            MANAGEMENT_API = line.split("=")[1]
        if "inference_address" in line:
            INFERENCE_API = line.split("=")[1]
    
    execution_params['inference_url'] = INFERENCE_API
    execution_params['management_url'] = MANAGEMENT_API
    execution_params['config_properties_name'] = execution_params['config_properties'].strip().split("/")[-1]


def update_exec_params(input_param):
    for k, v in input_param.items():
        if default_ab_params[k] != input_param[k]:
            execution_params[k] = input_param[k]
    getAPIS()

            
def generate_report(warm_up_lines):
    click.secho("\n\nGenerating Reports...", fg='green')
    extract_metrics(warm_up_lines=warm_up_lines)
    generate_csv_output()
    generate_latency_graph()
    generate_profile_graph()
    click.secho("\nTest suite execution complete.", fg='green')


metrics = {"predict.txt": "PredictionTime",
           "handler_time.txt": "HandlerTime",
           "waiting_time.txt": "QueueTime",
           "worker_thread.txt": "WorkerThreadTime",
           "cpu_percentage.txt": "CPUUtilization",
           "memory_percentage.txt": "MemoryUtilization",
           "gpu_percentage.txt": "GPUUtilization",
           "gpu_memory_percentage.txt": "GPUMemoryUtilization",
           "gpu_memory_used.txt": "GPUMemoryUsed"
           }


def extract_metrics(warm_up_lines):
    with open(metric_log) as f:
        lines = f.readlines()

    click.secho(f'Dropping {warm_up_lines} warmup lines from log', fg='green')
    lines = lines[warm_up_lines:]

    for k, v in metrics.items():
        all_lines = []
        pattern = re.compile(v)
        for line in lines:
            if pattern.search(line):
                all_lines.append(line.split("|")[0].split(':')[3].strip())

        out_fname = os.path.join(*(execution_params['tmp_dir'], 'benchmark', k))
        click.secho(f"\nWriting extracted {v} metrics to {out_fname} ", fg='green')
        with open(out_fname, 'w') as outf:
            all_lines = map(lambda x: x + '\n', all_lines)
            outf.writelines(all_lines)


def generate_csv_output():
    click.secho("*Generating CSV output...", fg='green')
    batched_requests = execution_params['requests'] / execution_params['batch_size']
    line50 = int(batched_requests / 2)
    line90 = int(batched_requests * 9 / 10)
    line99 = int(batched_requests * 99 / 100)

    click.secho(f"Saving benchmark results to {execution_params['report_location']}")

    artifacts = {}
    with open(result_file) as f:
        data = f.readlines()

    artifacts['Benchmark'] = "AB"
    artifacts['Batch size'] = execution_params['batch_size']
    artifacts['Batch delay'] = execution_params['batch_delay']
    artifacts['Workers'] = execution_params['workers']
    artifacts['Model'] = execution_params['url']
    artifacts['Concurrency'] = execution_params['concurrency']
    artifacts['Requests'] = execution_params['requests']
    artifacts['TS failed requests'] = extract_entity(data, 'Failed requests:', -1)
    artifacts['TS throughput'] = extract_entity(data, 'Requests per second:', -3)
    artifacts['TS latency P50'] = extract_entity(data, '50%', -1)
    artifacts['TS latency P90'] = extract_entity(data, '90%', -1)
    artifacts['TS latency P99'] = extract_entity(data, '99%', -1)
    artifacts['TS latency mean'] = extract_entity(data, 'Time per request:.*mean\)', -3)
    artifacts['TS error rate'] = int(artifacts['TS failed requests']) / execution_params['requests'] * 100

    with open(os.path.join(execution_params['tmp_dir'], 'benchmark/predict.txt')) as f:
        lines = f.readlines()
        lines.sort(key=float)
        artifacts['Model_p50'] = lines[line50].strip()
        artifacts['Model_p90'] = lines[line90].strip()
        artifacts['Model_p99'] = lines[line99].strip()

    for m in metrics:
        df = pd.read_csv(os.path.join(*(execution_params['tmp_dir'], 'benchmark', m)), header=None, names=['data'])
        artifacts[m.split('.txt')[0] + "_mean"] = df['data'].values.mean().round(2)

    with open(os.path.join(execution_params['report_location'], 'benchmark/ab_report.csv'), 'w') as csv_file:
        csvwriter = csv.writer(csv_file)
        csvwriter.writerow(artifacts.keys())
        csvwriter.writerow(artifacts.values())

    return artifacts


def extract_entity(data, pattern, index, delim=" "):
    pattern = re.compile(pattern)
    for line in data:
        if pattern.search(line):
            return line.split(delim)[index].strip()


def generate_latency_graph():
    click.secho("*Preparing graphs...", fg='green')
    df = pd.read_csv(os.path.join(execution_params['tmp_dir'], 'benchmark/predict.txt'), header=None, names=['latency'])
    iteration = df.index
    latency = df.latency
    a4_dims = (11.7, 8.27)
    plt.figure(figsize=(a4_dims))
    plt.xlabel('Requests')
    plt.ylabel('Prediction time')
    plt.title('Prediction latency')
    plt.bar(iteration, latency)
    plt.savefig(f"{execution_params['report_location']}/benchmark/predict_latency.png")


def generate_profile_graph():
    click.secho("*Preparing Profile graphs...", fg='green')

    plot_data = {}
    for m in metrics:
        df = pd.read_csv(f"{execution_params['tmp_dir']}/benchmark/{m}", header=None)
        m = m.split('.txt')[0]
        plot_data[f"{m}_index"] = df.index
        plot_data[f"{m}_values"] = df.values

    if execution_params['requests'] > 100:
        sampling = int(execution_params['requests'] / 100)
    else:
        sampling = 1
    print(f"Working with sampling rate of {sampling}")

    a4_dims = (11.7, 8.27)
    grid = plt.GridSpec(3, 2, wspace=0.2, hspace=0.2)
    plt.figure(figsize=a4_dims)
    fig1 = plt.subplot(grid[0, 0])
    fig2 = plt.subplot(grid[0, 1])
    fig3 = plt.subplot(grid[1, 0])
    fig4 = plt.subplot(grid[1, 1])
    fig5 = plt.subplot(grid[2, 0:])

    def plot_line(fig, data, color='blue', title=None):
        fig.set_title(title)
        fig.set_ylabel('Time (ms)')
        fig.set_xlabel('Percentage of queries')
        fig.grid()
        plot_points = np.arange(0, 100, 100 / len(data))
        x = plot_points[:len(data):sampling]
        y = data[::sampling]
        fig.plot(x, y, f'tab:{color}')

    # Queue Time
    plot_line(fig1, data=plot_data["waiting_time_values"], color='pink', title='Queue Time')

    # handler Predict Time
    plot_line(fig2, data=plot_data["handler_time_values"], color='orange',
              title='Handler Time(pre & post processing + inference time)')

    # Worker time
    plot_line(fig3, data=plot_data["worker_thread_values"], color='green', title='Worker Thread Time')

    # Predict Time
    plot_line(fig4, data=plot_data["predict_values"], color='red',
              title='Prediction time(handler time+python worker overhead)')

    # Plot in one graph
    plot_line(fig5, data=plot_data["waiting_time_values"], color='pink')
    plot_line(fig5, data=plot_data["handler_time_values"], color='orange')
    plot_line(fig5, data=plot_data["predict_values"], color='red')
    plot_line(fig5, data=plot_data["worker_thread_values"], color='green', title='Combined Graph')
    fig5.grid()
    plt.savefig("api-profile1.png", bbox_inches='tight')


def stop_torchserve():
    if execution_params['exec_env'] == 'local':
        click.secho("*Terminating Torchserve instance...", fg='green')
        execute("torchserve --stop", wait=True)
    else:
        click.secho("*Removing benchmark container 'ts'...", fg='green')
        execute('docker rm -f ts', wait=True)
    click.secho("Apache Bench Execution completed.", fg='green')


# Test plans (soak, vgg11_1000r_10c,  vgg11_10000r_100c,...)
def soak():
    execution_params['requests'] = 100000
    execution_params['concurrency'] = 10


def vgg11_1000r_10c():
    execution_params['url'] = 'https://torchserve.pytorch.org/mar_files/vgg11.mar'
    execution_params['requests'] = 1000
    execution_params['concurrency'] = 10


def vgg11_10000r_100c():
    execution_params['url'] = 'https://torchserve.pytorch.org/mar_files/vgg11.mar'
    execution_params['requests'] = 10000
    execution_params['concurrency'] = 100


def resnet152_batch():
    execution_params['url'] = 'https://torchserve.pytorch.org/mar_files/resnet-152-batch.mar'
    execution_params['requests'] = 1000
    execution_params['concurrency'] = 10
    execution_params['batch_size'] = 4


def resnet152_batch_docker():
    execution_params['url'] = 'https://torchserve.pytorch.org/mar_files/resnet-152-batch.mar'
    execution_params['requests'] = 1000
    execution_params['concurrency'] = 10
    execution_params['batch_size'] = 4
    execution_params['exec_env'] = 'docker'

def bert_batch():
    execution_params['url'] = 'https://bert-mar-file.s3.us-west-2.amazonaws.com/BERTSeqClassification.mar'
    execution_params['requests'] = 1000
    execution_params['concurrency'] = 10
    execution_params['batch_size'] = 4
    execution_params['input'] = '../examples/Huggingface_Transformers/Seq_classification_artifacts/sample_text.txt'

def workflow_nmt():
    pass

def custom():
    pass


update_plan_params = {
    "soak": soak,
    "vgg11_1000r_10c": vgg11_1000r_10c,
    "vgg11_10000r_100c": vgg11_10000r_100c,
    "resnet152_batch": resnet152_batch,
    "resnet152_batch_docker": resnet152_batch_docker,
    "bert_batch": bert_batch,
    "workflow_nmt": workflow_nmt,
    "custom": custom
}


def failure_exit(msg):
    import sys
    click.secho(f"{msg}", fg='red')
    click.secho(f"Test suite terminated due to above failure", fg='red')
    sys.exit()

def is_workflow(model_url):
    return model_url.endswith('.war')

if __name__ == '__main__':
    benchmark()<|MERGE_RESOLUTION|>--- conflicted
+++ resolved
@@ -74,11 +74,6 @@
 
 @click_config_file.configuration_option(provider=json_provider, implicit=False,
                                         help="Read configuration from a JSON file")
-<<<<<<< HEAD
-@click.option('--report_location', '-rl', default=TMP_DIR,
-              help='benchmark report output location')
-=======
->>>>>>> a4518bd1
 
 def benchmark(test_plan, url, gpus, exec_env, concurrency, requests, batch_size, batch_delay, input, workers,
               content_type, image, docker_runtime, backend_profiling, config_properties, inference_model_url, report_location, tmp_dir):
