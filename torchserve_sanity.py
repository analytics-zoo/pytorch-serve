--- conflicted
+++ resolved
@@ -1,15 +1,9 @@
 from ts_scripts.modelarchiver_utils import test_modelarchiver
 from ts_scripts.backend_utils import test_torchserve
 from ts_scripts.install_from_src import install_from_src
-<<<<<<< HEAD
-from ts_scripts.test_sanity import test_sanity
+from ts_scripts.sanity_utils import test_sanity
 from ts_scripts.shell_utils import rm_dir, rm_file
-from ts_scripts.test_frontend import test_frontend
-=======
-from ts_scripts.sanity_utils import test_sanity
-from ts_scripts.shell_utils import rm_dir
 from ts_scripts.frontend_utils import test_frontend
->>>>>>> e27bdb2a
 import ts_scripts.tsutils as ts
 import test.print_env_info as build_hdr_printer
 
@@ -41,7 +35,7 @@
 
     # clean up residual from model-archiver IT suite.
     rm_dir('model-archiver/model_archiver/htmlcov_ut model_archiver/model-archiver/htmlcov_it')
-    rm_file('scripts/*_pb2*.py', True)
+    rm_file('ts_scripts/*_pb2*.py', True)
 
 
 if __name__ == '__main__':
