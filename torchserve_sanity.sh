#!/bin/bash
set -euxo pipefail

source scripts/install_utils

cleanup()
{
  stop_torchserve

  rm -rf model_store

  rm -rf logs
}

<<<<<<< HEAD

# set pylint to version 2.4.4 because of following bug with pylint 2.5 released on 27th April 2020
# https://github.com/PyCQA/pylint/issues/3524
pip install mock pytest pylint==2.4.4 pytest-mock pytest-cov

cd frontend

if ./gradlew clean build;
then
  echo "Frontend build suite execution successful"
else
  echo "Frontend build suite execution failed!!! Check logs for more details"
  exit 1
fi

cd ..
if python -m pytest --cov-report html:htmlcov --cov=ts/ ts/tests/unit_tests/;
then
  echo "Backend test suite execution successful"
else
  echo "Backend test suite execution failed!!! Check logs for more details"
  exit 1
fi

pylint -rn --rcfile=./ts/tests/pylintrc ts/.

pip uninstall --yes torchserve
pip uninstall --yes torch-model-archiver

if pip install .;
then
  echo "Successfully installed TorchServe"
else
  echo "TorchServe installation failed"
  exit 1
fi

cd model-archiver

if python -m pytest --cov-report html:htmlcov --cov=model_archiver/ model_archiver/tests/unit_tests/;
then
  echo "Model-archiver UT test suite execution successfully"
else
  echo "Model-archiver UT test suite execution failed!!! Check logs for more details"
  exit 1
fi

if pip install .;
then
  echo "Successfully installed torch-model-archiver"
else
  echo "torch-model-archiver installation failed"
  exit 1
fi

if python -m pytest --cov-report html:htmlcov --cov=model_archiver/ model_archiver/tests/integ_tests/;
then
  echo "Model-archiver IT test suite execution successful"
else
  echo "Model-archiver IT test suite execution failed!!! Check logs for more details"
  exit 1
fi

cd ..
=======
install_pytest_suite_deps

run_backend_python_linting

run_model_archiver_UT_suite

./scripts/install_from_src_ubuntu

run_model_archiver_IT_suite
>>>>>>> cc535bc4

mkdir -p model_store

start_torchserve

register_model resnet-18 resnet-18.mar

stop_torchserve

# restarting torchserve
# this should restart with the generated snapshot and resnet-18 model should be automatically registered

start_torchserve

run_inference resnet-18 examples/image_classifier/kitten.jpg

cleanup

echo "CONGRATULATIONS!!! YOUR BRANCH IS IN STABLE STATE"<|MERGE_RESOLUTION|>--- conflicted
+++ resolved
@@ -12,72 +12,6 @@
   rm -rf logs
 }
 
-<<<<<<< HEAD
-
-# set pylint to version 2.4.4 because of following bug with pylint 2.5 released on 27th April 2020
-# https://github.com/PyCQA/pylint/issues/3524
-pip install mock pytest pylint==2.4.4 pytest-mock pytest-cov
-
-cd frontend
-
-if ./gradlew clean build;
-then
-  echo "Frontend build suite execution successful"
-else
-  echo "Frontend build suite execution failed!!! Check logs for more details"
-  exit 1
-fi
-
-cd ..
-if python -m pytest --cov-report html:htmlcov --cov=ts/ ts/tests/unit_tests/;
-then
-  echo "Backend test suite execution successful"
-else
-  echo "Backend test suite execution failed!!! Check logs for more details"
-  exit 1
-fi
-
-pylint -rn --rcfile=./ts/tests/pylintrc ts/.
-
-pip uninstall --yes torchserve
-pip uninstall --yes torch-model-archiver
-
-if pip install .;
-then
-  echo "Successfully installed TorchServe"
-else
-  echo "TorchServe installation failed"
-  exit 1
-fi
-
-cd model-archiver
-
-if python -m pytest --cov-report html:htmlcov --cov=model_archiver/ model_archiver/tests/unit_tests/;
-then
-  echo "Model-archiver UT test suite execution successfully"
-else
-  echo "Model-archiver UT test suite execution failed!!! Check logs for more details"
-  exit 1
-fi
-
-if pip install .;
-then
-  echo "Successfully installed torch-model-archiver"
-else
-  echo "torch-model-archiver installation failed"
-  exit 1
-fi
-
-if python -m pytest --cov-report html:htmlcov --cov=model_archiver/ model_archiver/tests/integ_tests/;
-then
-  echo "Model-archiver IT test suite execution successful"
-else
-  echo "Model-archiver IT test suite execution failed!!! Check logs for more details"
-  exit 1
-fi
-
-cd ..
-=======
 install_pytest_suite_deps
 
 run_backend_python_linting
@@ -87,7 +21,6 @@
 ./scripts/install_from_src_ubuntu
 
 run_model_archiver_IT_suite
->>>>>>> cc535bc4
 
 mkdir -p model_store
 
