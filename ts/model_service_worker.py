

"""
ModelServiceWorker is the worker that is started by the MMS front-end.
Communication message format: binary encoding
"""

# pylint: disable=redefined-builtin

import logging
import os
import platform
import socket
import sys

from ts.arg_parser import ArgParser
from ts.model_loader import ModelLoaderFactory
from ts.protocol.otf_message_handler import retrieve_msg, create_load_model_response
from ts.service import emit_metrics

MAX_FAILURE_THRESHOLD = 5
SOCKET_ACCEPT_TIMEOUT = 30.0
DEBUG = False
<<<<<<< HEAD
BENCHMARK = os.getenv('TS_BENCHMARK')
BENCHMARK = BENCHMARK in ['True', 'true', 'TRUE']
=======
BENCHMARK = False

>>>>>>> da9349bf

class TorchModelServiceWorker(object):
    """
    Backend worker to handle Model Server's python service code
    """
    def __init__(self, s_type=None, s_name=None, host_addr=None, port_num=None):
        self.sock_type = s_type
        if s_type == "unix":
            if s_name is None:
                raise ValueError("Wrong arguments passed. No socket name given.")
            self.sock_name, self.port = s_name, -1
            try:
                os.remove(s_name)
            except OSError:
                if os.path.exists(s_name):
                    raise RuntimeError("socket already in use: {}.".format(s_name))

        elif s_type == "tcp":
            self.sock_name = host_addr if host_addr is not None else "127.0.0.1"
            if port_num is None:
                raise ValueError("Wrong arguments passed. No socket port given.")
            self.port = port_num
        else:
            raise ValueError("Incomplete data provided")

        logging.info("Listening on port: %s", s_name)
        socket_family = socket.AF_INET if s_type == "tcp" else socket.AF_UNIX
        self.sock = socket.socket(socket_family, socket.SOCK_STREAM)

    @staticmethod
    def load_model(load_model_request):
        """
        Expected command
        {
            "command" : "load", string
            "modelPath" : "/path/to/model/file", string
            "modelName" : "name", string
            "gpu" : None if CPU else gpu_id, int
            "handler" : service handler entry point if provided, string
            "batchSize" : batch size, int
        }

        :param load_model_request:
        :return:
        """
        try:
            model_dir = load_model_request["modelPath"].decode("utf-8")
            model_name = load_model_request["modelName"].decode("utf-8")
            handler = load_model_request["handler"].decode("utf-8") if load_model_request["handler"] else None
            batch_size = None
            if "batchSize" in load_model_request:
                batch_size = int(load_model_request["batchSize"])

            gpu = None
            if "gpu" in load_model_request:
                gpu = int(load_model_request["gpu"])

            model_loader = ModelLoaderFactory.get_model_loader()
            service = model_loader.load(model_name, model_dir, handler, gpu, batch_size)

            logging.debug("Model %s loaded.", model_name)

            return service, "loaded model {}".format(model_name), 200
        except MemoryError:
            return None, "System out of memory", 507

    def handle_connection(self, cl_socket):
        """
        Handle socket connection.

        :param cl_socket:
        :return:
        """
        service = None
        while True:
            if BENCHMARK:
                pr.disable()
                pr.dump_stats('/tmp/tsPythonProfile.prof')
            cmd, msg = retrieve_msg(cl_socket)
            if BENCHMARK:
                pr.enable()
            if cmd == b'I':
                resp = service.predict(msg)
                cl_socket.send(resp)
            elif cmd == b'L':
                service, result, code = self.load_model(msg)
                resp = bytearray()
                resp += create_load_model_response(code, result)
                cl_socket.send(resp)
                if code != 200:
                    raise RuntimeError("{} - {}".format(code, result))
            else:
                raise ValueError("Received unknown command: {}".format(cmd))

            if service is not None and service.context is not None and service.context.metrics is not None:
                emit_metrics(service.context.metrics.store)

    def run_server(self):
        """
        Run the backend worker process and listen on a socket
        :return:
        """
        if not DEBUG:
            self.sock.settimeout(SOCKET_ACCEPT_TIMEOUT)

        if self.sock_type == "unix":
            self.sock.bind(self.sock_name)
        else:
            self.sock.bind((self.sock_name, int(self.port)))

        self.sock.listen(1)
        logging.info("[PID]%d", os.getpid())
        logging.info("Torch worker started.")
        logging.info("Python runtime: %s", platform.python_version())

        while True:
            (cl_socket, _) = self.sock.accept()
            # workaround error(35, 'Resource temporarily unavailable') on OSX
            cl_socket.setblocking(True)

            logging.info("Connection accepted: %s.", cl_socket.getsockname())
            self.handle_connection(cl_socket)


if __name__ == "__main__":
    # Remove ts dir from python path to avoid module name conflict.
    ts_path = os.path.dirname(os.path.realpath(__file__))
    while ts_path in sys.path:
        sys.path.remove(ts_path)

    sock_type = None
    socket_name = None

    # noinspection PyBroadException
    try:
        logging.basicConfig(stream=sys.stdout, format="%(message)s", level=logging.INFO)
        args = ArgParser.model_service_worker_args().parse_args()
        socket_name = args.sock_name
        sock_type = args.sock_type
        host = args.host
        port = args.port

        if BENCHMARK:
            import cProfile
            pr = cProfile.Profile()
            pr.disable()
            pr.dump_stats('/tmp/tsPythonProfile.prof')

        worker = TorchModelServiceWorker(sock_type, socket_name, host, port)
        worker.run_server()
        if BENCHMARK:
            pr.disable()
            pr.dump_stats('/tmp/tsPythonProfile.prof')

    except socket.timeout:
        logging.error("Backend worker did not receive connection in: %d", SOCKET_ACCEPT_TIMEOUT)
    except Exception:  # pylint: disable=broad-except
        logging.error("Backend worker process died.", exc_info=True)
    finally:
        if sock_type == 'unix' and os.path.exists(socket_name):
            os.remove(socket_name)

    sys.exit(1)<|MERGE_RESOLUTION|>--- conflicted
+++ resolved
@@ -21,13 +21,9 @@
 MAX_FAILURE_THRESHOLD = 5
 SOCKET_ACCEPT_TIMEOUT = 30.0
 DEBUG = False
-<<<<<<< HEAD
 BENCHMARK = os.getenv('TS_BENCHMARK')
 BENCHMARK = BENCHMARK in ['True', 'true', 'TRUE']
-=======
-BENCHMARK = False
 
->>>>>>> da9349bf
 
 class TorchModelServiceWorker(object):
     """
