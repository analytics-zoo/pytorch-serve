package org.pytorch.serve;

import com.google.gson.JsonParseException;
import io.netty.buffer.Unpooled;
import io.netty.channel.Channel;
import io.netty.handler.codec.http.DefaultFullHttpRequest;
import io.netty.handler.codec.http.HttpHeaderNames;
import io.netty.handler.codec.http.HttpHeaderValues;
import io.netty.handler.codec.http.HttpMethod;
import io.netty.handler.codec.http.HttpRequest;
import io.netty.handler.codec.http.HttpResponseStatus;
import io.netty.handler.codec.http.HttpUtil;
import io.netty.handler.codec.http.HttpVersion;
import io.netty.handler.codec.http.multipart.HttpPostRequestEncoder;
import io.netty.handler.codec.http.multipart.MemoryFileUpload;
import io.netty.util.CharsetUtil;
import io.netty.util.internal.logging.InternalLoggerFactory;
import io.netty.util.internal.logging.Slf4JLoggerFactory;
import java.io.FileInputStream;
import java.io.IOException;
import java.io.InputStream;
import java.lang.reflect.Field;
import java.nio.charset.StandardCharsets;
import java.security.GeneralSecurityException;
import java.util.List;
import java.util.Properties;
import java.util.concurrent.CountDownLatch;
import org.apache.commons.io.IOUtils;
import org.pytorch.serve.http.DescribeModelResponse;
import org.pytorch.serve.http.ErrorResponse;
import org.pytorch.serve.http.ListModelsResponse;
import org.pytorch.serve.http.StatusResponse;
import org.pytorch.serve.metrics.Dimension;
import org.pytorch.serve.metrics.Metric;
import org.pytorch.serve.metrics.MetricManager;
import org.pytorch.serve.servingsdk.impl.PluginsManager;
import org.pytorch.serve.snapshot.InvalidSnapshotException;
import org.pytorch.serve.util.ConfigManager;
import org.pytorch.serve.util.JsonUtils;
import org.testng.Assert;
import org.testng.annotations.AfterClass;
import org.testng.annotations.BeforeSuite;
import org.testng.annotations.Test;

public class ModelServerTest {

    private static final String ERROR_NOT_FOUND =
            "Requested resource is not found, please refer to API document.";
    private static final String ERROR_METHOD_NOT_ALLOWED =
            "Requested method is not allowed, please refer to API document.";

    private ConfigManager configManager;
    private ModelServer server;
    private String listInferenceApisResult;
    private String listManagementApisResult;
    private String noopApiResult;

    static {
        TestUtils.init();
    }

    @BeforeSuite
    public void beforeSuite()
            throws InterruptedException, IOException, GeneralSecurityException,
                    InvalidSnapshotException {
        ConfigManager.init(new ConfigManager.Arguments());
        configManager = ConfigManager.getInstance();
        PluginsManager.getInstance().initialize();

        InternalLoggerFactory.setDefaultFactory(Slf4JLoggerFactory.INSTANCE);

        server = new ModelServer(configManager);
        server.start();

        try (InputStream is = new FileInputStream("src/test/resources/inference_open_api.json")) {
            listInferenceApisResult = IOUtils.toString(is, StandardCharsets.UTF_8.name());
        }

        try (InputStream is = new FileInputStream("src/test/resources/management_open_api.json")) {
            listManagementApisResult = IOUtils.toString(is, StandardCharsets.UTF_8.name());
        }

        try (InputStream is = new FileInputStream("src/test/resources/describe_api.json")) {
            noopApiResult = IOUtils.toString(is, StandardCharsets.UTF_8.name());
        }
    }

    @AfterClass
    public void afterSuite() {
        server.stop();
    }

    @Test
    public void test()
            throws InterruptedException, HttpPostRequestEncoder.ErrorDataEncoderException,
                    IOException, NoSuchFieldException, IllegalAccessException {
        Channel channel = null;
        Channel managementChannel = null;
        for (int i = 0; i < 5; ++i) {
            channel = TestUtils.connect(false, configManager);
            if (channel != null) {
                break;
            }
            Thread.sleep(100);
        }

        for (int i = 0; i < 5; ++i) {
            managementChannel = TestUtils.connect(true, configManager);
            if (managementChannel != null) {
                break;
            }
            Thread.sleep(100);
        }

        Assert.assertNotNull(channel, "Failed to connect to inference port.");
        Assert.assertNotNull(managementChannel, "Failed to connect to management port.");

        testPing(channel);

        testRoot(channel, listInferenceApisResult);
        testRoot(managementChannel, listManagementApisResult);
        testApiDescription(channel, listInferenceApisResult);
        testDescribeApi(channel);
        testUnregisterModel(managementChannel, "noop", null);
        testLoadModel(managementChannel, "noop.mar", "noop_v1.0");
        testSyncScaleModel(managementChannel, "noop_v1.0", null);
        testListModels(managementChannel);
        testDescribeModel(managementChannel, "noop_v1.0", null, "1.11");
        testLoadModelWithInitialWorkers(managementChannel, "noop.mar", "noop");
        testLoadModelWithInitialWorkers(managementChannel, "noop.mar", "noopversioned");
        testLoadModelWithInitialWorkers(managementChannel, "noop_v2.mar", "noopversioned");
        testDescribeModel(managementChannel, "noopversioned", null, "1.11");
        testDescribeModel(managementChannel, "noopversioned", "all", "1.2.1");
        testDescribeModel(managementChannel, "noopversioned", "1.11", "1.11");
        testPredictions(channel, "noopversioned", "OK", "1.2.1");
        testSetDefault(managementChannel, "noopversioned", "1.2.1");
        testLoadModelWithInitialWorkersWithJSONReqBody(managementChannel);
        testScaleModel(managementChannel);
        testPredictions(channel, "noop", "OK", null);
        testPredictionsBinary(channel);
        testPredictionsJson(channel);
        testInvocationsJson(channel);
        testInvocationsMultipart(channel);
        testModelsInvokeJson(channel);
        testModelsInvokeMultipart(channel);
        testLegacyPredict(channel);
        testPredictionsInvalidRequestSize(channel);
        testPredictionsValidRequestSize(channel);
        testPredictionsDecodeRequest(channel, managementChannel);
        testPredictionsDoNotDecodeRequest(channel, managementChannel);
        testPredictionsModifyResponseHeader(channel, managementChannel);
        testPredictionsNoManifest(channel, managementChannel);
        testModelRegisterWithDefaultWorkers(managementChannel);
        testLoadingMemoryError();
        testPredictionMemoryError();
        testMetricManager();
        testErrorBatch();

        channel.close();
        managementChannel.close();

        // negative test case, channel will be closed by server
        testInvalidRootRequest();
        testInvalidInferenceUri();
        testInvalidPredictionsUri();
        testInvalidDescribeModel();
        testPredictionsModelNotFound();

        testInvalidManagementUri();
        testInvalidModelsMethod();
        testInvalidModelMethod();
        testDescribeModelNotFound();
        testRegisterModelMissingUrl();
        testRegisterModelInvalidRuntime();
        testRegisterModelNotFound();
        testRegisterModelConflict();
        testRegisterModelMalformedUrl();
        testRegisterModelConnectionFailed();
        testRegisterModelHttpError();
        testRegisterModelInvalidPath();
        testScaleModelNotFound();
        testScaleModelFailure();
        testUnregisterModelNotFound();
        testUnregisterModelTimeout();
<<<<<<< HEAD
        testSetInvalidVersionDefault("noopversioned", "3.3.3");
        testUnregisterModelFailure("noopversioned", "1.2.1");
=======
        testUnregisterModelFailure("noopversioned", "1.11");

        testTS();
>>>>>>> 26339e6f
    }

    public void testTS()
            throws InterruptedException, HttpPostRequestEncoder.ErrorDataEncoderException,
                    IOException, NoSuchFieldException, IllegalAccessException {
        Channel channel = null;
        Channel managementChannel = null;
        for (int i = 0; i < 5; ++i) {
            channel = TestUtils.connect(false, configManager, 300);
            if (channel != null) {
                break;
            }
            Thread.sleep(100);
        }

        for (int i = 0; i < 5; ++i) {
            managementChannel = TestUtils.connect(true, configManager, 300);
            if (managementChannel != null) {
                break;
            }
            Thread.sleep(100);
        }

        Assert.assertNotNull(channel, "Failed to connect to inference port.");
        Assert.assertNotNull(managementChannel, "Failed to connect to management port.");

        testLoadModelWithInitialWorkers(managementChannel, "mnist.mar", "mnist");
        testPredictions(channel, "mnist", "0", null);
        testUnregisterModel(managementChannel, "mnist", null);
        testLoadModelWithInitialWorkers(managementChannel, "mnist_scripted.mar", "mnist_scripted");
        testPredictions(channel, "mnist_scripted", "0", null);
        testUnregisterModel(managementChannel, "mnist_scripted", null);
        testLoadModelWithInitialWorkers(managementChannel, "mnist_traced.mar", "mnist_traced");
        testPredictions(channel, "mnist_traced", "0", null);
        testUnregisterModel(managementChannel, "mnist_traced", null);

        channel.close();
        managementChannel.close();
    }

    private void testRoot(Channel channel, String expected) throws InterruptedException {
        TestUtils.setResult(null);
        TestUtils.setLatch(new CountDownLatch(1));
        TestUtils.getRoot(channel);
        TestUtils.getLatch().await();

        Assert.assertEquals(TestUtils.getResult(), expected);
    }

    private void testPing(Channel channel) throws InterruptedException {
        TestUtils.setResult(null);
        TestUtils.setLatch(new CountDownLatch(1));
        HttpRequest req = new DefaultFullHttpRequest(HttpVersion.HTTP_1_1, HttpMethod.GET, "/ping");
        channel.writeAndFlush(req);
        TestUtils.getLatch().await();

        StatusResponse resp = JsonUtils.GSON.fromJson(TestUtils.getResult(), StatusResponse.class);
        Assert.assertEquals(resp.getStatus(), "Healthy");
        Assert.assertTrue(TestUtils.getHeaders().contains("x-request-id"));
    }

    private void testApiDescription(Channel channel, String expected) throws InterruptedException {
        TestUtils.setResult(null);
        TestUtils.setLatch(new CountDownLatch(1));
        TestUtils.getApiDescription(channel);
        TestUtils.getLatch().await();

        Assert.assertEquals(TestUtils.getResult(), expected);
    }

    private void testDescribeApi(Channel channel) throws InterruptedException {
        TestUtils.setResult(null);
        TestUtils.setLatch(new CountDownLatch(1));
        TestUtils.describeModelApi(channel, "noop");
        TestUtils.getLatch().await();

        Assert.assertEquals(TestUtils.getResult(), noopApiResult);
    }

    private void testLoadModel(Channel channel, String url, String modelName)
            throws InterruptedException {
        TestUtils.setResult(null);
        TestUtils.setLatch(new CountDownLatch(1));
        TestUtils.registerModel(channel, url, modelName, false, false);
        TestUtils.getLatch().await();

        StatusResponse resp = JsonUtils.GSON.fromJson(TestUtils.getResult(), StatusResponse.class);
        Assert.assertEquals(resp.getStatus(), "Model \"" + modelName + "\" registered");
    }

    private void testLoadModelWithInitialWorkers(Channel channel, String url, String modelName)
            throws InterruptedException {

        TestUtils.setResult(null);
        TestUtils.setLatch(new CountDownLatch(1));
        TestUtils.registerModel(channel, url, modelName, true, false);
        TestUtils.getLatch().await();

        StatusResponse resp = JsonUtils.GSON.fromJson(TestUtils.getResult(), StatusResponse.class);
        Assert.assertEquals(resp.getStatus(), "Workers scaled");
    }

    private void testLoadModelWithInitialWorkersWithJSONReqBody(Channel channel)
            throws InterruptedException {
        testUnregisterModel(channel, "noop", null);
        TestUtils.setResult(null);
        TestUtils.setLatch(new CountDownLatch(1));
        DefaultFullHttpRequest req =
                new DefaultFullHttpRequest(HttpVersion.HTTP_1_1, HttpMethod.POST, "/models");
        req.headers().add("Content-Type", "application/json");
        req.content()
                .writeCharSequence(
                        "{'url':'noop.mar', 'model_name':'noop', 'initial_workers':'1', 'synchronous':'true'}",
                        CharsetUtil.UTF_8);
        HttpUtil.setContentLength(req, req.content().readableBytes());
        channel.writeAndFlush(req);
        TestUtils.getLatch().await();

        StatusResponse resp = JsonUtils.GSON.fromJson(TestUtils.getResult(), StatusResponse.class);
        Assert.assertEquals(resp.getStatus(), "Workers scaled");
    }

    private void testScaleModel(Channel channel) throws InterruptedException {
        TestUtils.setResult(null);
        TestUtils.setLatch(new CountDownLatch(1));
        TestUtils.scaleModel(channel, "noop_v1.0", null, 2, false);
        TestUtils.getLatch().await();

        StatusResponse resp = JsonUtils.GSON.fromJson(TestUtils.getResult(), StatusResponse.class);
        Assert.assertEquals(resp.getStatus(), "Processing worker updates...");
    }

    private void testSyncScaleModel(Channel channel, String modelName, String version)
            throws InterruptedException {
        TestUtils.setResult(null);
        TestUtils.setLatch(new CountDownLatch(1));
        TestUtils.scaleModel(channel, modelName, version, 1, true);

        TestUtils.getLatch().await();

        StatusResponse resp = JsonUtils.GSON.fromJson(TestUtils.getResult(), StatusResponse.class);
        Assert.assertEquals(resp.getStatus(), "Workers scaled");
    }

    private void testUnregisterModel(Channel channel, String modelName, String version)
            throws InterruptedException {
        TestUtils.setResult(null);
        TestUtils.setLatch(new CountDownLatch(1));
        TestUtils.unregisterModel(channel, modelName, version, false);
        TestUtils.getLatch().await();

        StatusResponse resp = JsonUtils.GSON.fromJson(TestUtils.getResult(), StatusResponse.class);
        Assert.assertEquals(resp.getStatus(), "Model \"" + modelName + "\" unregistered");
    }

    private void testUnregisterModelFailure(String modelName, String version)
            throws InterruptedException {
        Channel channel = TestUtils.connect(true, configManager);
        Assert.assertNotNull(channel);
        TestUtils.setResult(null);
        TestUtils.setLatch(new CountDownLatch(1));
        TestUtils.unregisterModel(channel, modelName, version, false);
        TestUtils.getLatch().await();

        ErrorResponse resp = JsonUtils.GSON.fromJson(TestUtils.getResult(), ErrorResponse.class);
        Assert.assertEquals(resp.getCode(), HttpResponseStatus.INTERNAL_SERVER_ERROR.code());
        Assert.assertEquals(
                resp.getMessage(), "Cannot remove default version for model " + modelName);

        channel = TestUtils.connect(true, configManager);
        Assert.assertNotNull(channel);
<<<<<<< HEAD
        testUnregisterModel(channel, "noopversioned", "1.11");
        testUnregisterModel(channel, "noopversioned", "1.2.1");
=======
        testUnregisterModel(channel, "noopversioned", "1.21");
>>>>>>> 26339e6f
    }

    private void testListModels(Channel channel) throws InterruptedException {
        TestUtils.setResult(null);
        TestUtils.setLatch(new CountDownLatch(1));
        TestUtils.listModels(channel);
        TestUtils.getLatch().await();

        ListModelsResponse resp =
                JsonUtils.GSON.fromJson(TestUtils.getResult(), ListModelsResponse.class);
        Assert.assertEquals(resp.getModels().size(), 1);
    }

    private void testDescribeModel(
            Channel channel, String modelName, String requestVersion, String expectedVersion)
            throws InterruptedException {
        TestUtils.setResult(null);
        TestUtils.setLatch(new CountDownLatch(1));
        TestUtils.describeModel(channel, modelName, requestVersion);
        TestUtils.getLatch().await();

        DescribeModelResponse[] resp =
                JsonUtils.GSON.fromJson(TestUtils.getResult(), DescribeModelResponse[].class);
        if ("all".equals(requestVersion)) {
            Assert.assertTrue(resp.length >= 1);
        } else {
            Assert.assertTrue(resp.length == 1);
        }

        Assert.assertTrue(expectedVersion.equals(resp[0].getModelVersion()));
    }

    private void testSetDefault(Channel channel, String modelName, String defaultVersion)
            throws InterruptedException {
        TestUtils.setResult(null);
        TestUtils.setLatch(new CountDownLatch(1));
        String requestURL = "/models/" + modelName + "/" + defaultVersion + "/set-default";

        HttpRequest req =
                new DefaultFullHttpRequest(HttpVersion.HTTP_1_1, HttpMethod.PUT, requestURL);
        channel.writeAndFlush(req);
        TestUtils.getLatch().await();

        StatusResponse resp = JsonUtils.GSON.fromJson(TestUtils.getResult(), StatusResponse.class);
        Assert.assertEquals(
                resp.getStatus(),
                "Default vesion succsesfully updated for model \""
                        + modelName
                        + "\" to \""
                        + defaultVersion
                        + "\"");
    }

    private void testSetInvalidVersionDefault(String modelName, String defaultVersion)
            throws InterruptedException {
        Channel channel = connect(true);
        Assert.assertNotNull(channel);
        result = null;
        latch = new CountDownLatch(1);
        String requestURL = "/models/" + modelName + "/" + defaultVersion + "/set-default";

        HttpRequest req =
                new DefaultFullHttpRequest(HttpVersion.HTTP_1_1, HttpMethod.PUT, requestURL);
        channel.writeAndFlush(req);
        latch.await();

        ErrorResponse resp = JsonUtils.GSON.fromJson(result, ErrorResponse.class);
        Assert.assertEquals(resp.getCode(), HttpResponseStatus.INTERNAL_SERVER_ERROR.code());
        Assert.assertEquals(
                resp.getMessage(),
                "Model version " + defaultVersion + " does not exist for model " + modelName);
    }

    private void testPredictions(
            Channel channel, String modelName, String expectedOutput, String version)
            throws InterruptedException {
        TestUtils.setResult(null);
        TestUtils.setLatch(new CountDownLatch(1));
        String requestURL = "/predictions/" + modelName;
        if (version != null) {
            requestURL += "/" + version;
        }
        DefaultFullHttpRequest req =
                new DefaultFullHttpRequest(HttpVersion.HTTP_1_1, HttpMethod.POST, requestURL);
        req.content().writeCharSequence("data=test", CharsetUtil.UTF_8);
        HttpUtil.setContentLength(req, req.content().readableBytes());
        req.headers()
                .set(
                        HttpHeaderNames.CONTENT_TYPE,
                        HttpHeaderValues.APPLICATION_X_WWW_FORM_URLENCODED);
        channel.writeAndFlush(req);

        TestUtils.getLatch().await();
        Assert.assertEquals(TestUtils.getResult(), expectedOutput);
    }

    private void testPredictionsJson(Channel channel) throws InterruptedException {
        TestUtils.setResult(null);
        TestUtils.setLatch(new CountDownLatch(1));
        DefaultFullHttpRequest req =
                new DefaultFullHttpRequest(
                        HttpVersion.HTTP_1_1, HttpMethod.POST, "/predictions/noop");
        req.content().writeCharSequence("{\"data\": \"test\"}", CharsetUtil.UTF_8);
        HttpUtil.setContentLength(req, req.content().readableBytes());
        req.headers().set(HttpHeaderNames.CONTENT_TYPE, HttpHeaderValues.APPLICATION_JSON);
        channel.writeAndFlush(req);

        TestUtils.getLatch().await();
        Assert.assertEquals(TestUtils.getResult(), "OK");
    }

    private void testPredictionsBinary(Channel channel) throws InterruptedException {
        TestUtils.setResult(null);
        TestUtils.setLatch(new CountDownLatch(1));
        DefaultFullHttpRequest req =
                new DefaultFullHttpRequest(
                        HttpVersion.HTTP_1_1, HttpMethod.POST, "/predictions/noop");
        req.content().writeCharSequence("test", CharsetUtil.UTF_8);
        HttpUtil.setContentLength(req, req.content().readableBytes());
        req.headers().set(HttpHeaderNames.CONTENT_TYPE, HttpHeaderValues.APPLICATION_OCTET_STREAM);
        channel.writeAndFlush(req);

        TestUtils.getLatch().await();

        Assert.assertEquals(TestUtils.getResult(), "OK");
    }

    private void testInvocationsJson(Channel channel) throws InterruptedException {
        TestUtils.setResult(null);
        TestUtils.setLatch(new CountDownLatch(1));
        DefaultFullHttpRequest req =
                new DefaultFullHttpRequest(
                        HttpVersion.HTTP_1_1, HttpMethod.POST, "/invocations?model_name=noop");
        req.content().writeCharSequence("{\"data\": \"test\"}", CharsetUtil.UTF_8);
        HttpUtil.setContentLength(req, req.content().readableBytes());
        req.headers().set(HttpHeaderNames.CONTENT_TYPE, HttpHeaderValues.APPLICATION_JSON);
        channel.writeAndFlush(req);
        TestUtils.getLatch().await();

        Assert.assertEquals(TestUtils.getResult(), "OK");
    }

    private void testInvocationsMultipart(Channel channel)
            throws InterruptedException, HttpPostRequestEncoder.ErrorDataEncoderException,
                    IOException {
        TestUtils.setResult(null);
        TestUtils.setLatch(new CountDownLatch(1));
        DefaultFullHttpRequest req =
                new DefaultFullHttpRequest(HttpVersion.HTTP_1_1, HttpMethod.POST, "/invocations");

        HttpPostRequestEncoder encoder = new HttpPostRequestEncoder(req, true);
        encoder.addBodyAttribute("model_name", "noop_v1.0");
        MemoryFileUpload body =
                new MemoryFileUpload("data", "test.txt", "text/plain", null, null, 4);
        body.setContent(Unpooled.copiedBuffer("test", StandardCharsets.UTF_8));
        encoder.addBodyHttpData(body);

        channel.writeAndFlush(encoder.finalizeRequest());
        if (encoder.isChunked()) {
            channel.writeAndFlush(encoder).sync();
        }

        TestUtils.getLatch().await();

        Assert.assertEquals(TestUtils.getResult(), "OK");
    }

    private void testModelsInvokeJson(Channel channel) throws InterruptedException {
        TestUtils.setResult(null);
        TestUtils.setLatch(new CountDownLatch(1));
        DefaultFullHttpRequest req =
                new DefaultFullHttpRequest(
                        HttpVersion.HTTP_1_1, HttpMethod.POST, "/models/noop/invoke");
        req.content().writeCharSequence("{\"data\": \"test\"}", CharsetUtil.UTF_8);
        HttpUtil.setContentLength(req, req.content().readableBytes());
        req.headers().set(HttpHeaderNames.CONTENT_TYPE, HttpHeaderValues.APPLICATION_JSON);
        channel.writeAndFlush(req);
        TestUtils.getLatch().await();

        Assert.assertEquals(TestUtils.getResult(), "OK");
    }

    private void testModelsInvokeMultipart(Channel channel)
            throws InterruptedException, HttpPostRequestEncoder.ErrorDataEncoderException,
                    IOException {
        TestUtils.setResult(null);
        TestUtils.setLatch(new CountDownLatch(1));
        DefaultFullHttpRequest req =
                new DefaultFullHttpRequest(
                        HttpVersion.HTTP_1_1, HttpMethod.POST, "/models/noop/invoke");

        HttpPostRequestEncoder encoder = new HttpPostRequestEncoder(req, true);
        MemoryFileUpload body =
                new MemoryFileUpload("data", "test.txt", "text/plain", null, null, 4);
        body.setContent(Unpooled.copiedBuffer("test", StandardCharsets.UTF_8));
        encoder.addBodyHttpData(body);

        channel.writeAndFlush(encoder.finalizeRequest());
        if (encoder.isChunked()) {
            channel.writeAndFlush(encoder).sync();
        }

        TestUtils.getLatch().await();

        Assert.assertEquals(TestUtils.getResult(), "OK");
    }

    private void testPredictionsInvalidRequestSize(Channel channel) throws InterruptedException {
        TestUtils.setResult(null);
        TestUtils.setLatch(new CountDownLatch(1));
        DefaultFullHttpRequest req =
                new DefaultFullHttpRequest(
                        HttpVersion.HTTP_1_1, HttpMethod.POST, "/predictions/noop");

        req.content().writeZero(11485760);
        HttpUtil.setContentLength(req, req.content().readableBytes());
        req.headers().set(HttpHeaderNames.CONTENT_TYPE, HttpHeaderValues.APPLICATION_OCTET_STREAM);
        channel.writeAndFlush(req);

        TestUtils.getLatch().await();

        Assert.assertEquals(TestUtils.getHttpStatus(), HttpResponseStatus.REQUEST_ENTITY_TOO_LARGE);
    }

    private void testPredictionsValidRequestSize(Channel channel) throws InterruptedException {
        TestUtils.setResult(null);
        TestUtils.setLatch(new CountDownLatch(1));
        DefaultFullHttpRequest req =
                new DefaultFullHttpRequest(
                        HttpVersion.HTTP_1_1, HttpMethod.POST, "/predictions/noop");

        req.content().writeZero(10385760);
        HttpUtil.setContentLength(req, req.content().readableBytes());
        req.headers().set(HttpHeaderNames.CONTENT_TYPE, HttpHeaderValues.APPLICATION_OCTET_STREAM);
        channel.writeAndFlush(req);

        TestUtils.getLatch().await();

        Assert.assertEquals(TestUtils.getHttpStatus(), HttpResponseStatus.OK);
    }

    private void loadTests(Channel channel, String model, String modelName)
            throws InterruptedException {
        TestUtils.setResult(null);
        TestUtils.setLatch(new CountDownLatch(1));
        TestUtils.registerModel(channel, model, modelName, true, false);

        TestUtils.getLatch().await();
    }

    private void unloadTests(Channel channel, String modelName) throws InterruptedException {
        TestUtils.setResult(null);
        TestUtils.setLatch(new CountDownLatch(1));
        String expected = "Model \"" + modelName + "\" unregistered";
        TestUtils.unregisterModel(channel, modelName, null, false);
        TestUtils.getLatch().await();
        StatusResponse resp = JsonUtils.GSON.fromJson(TestUtils.getResult(), StatusResponse.class);
        Assert.assertEquals(resp.getStatus(), expected);
    }

    private void setConfiguration(String key, String val)
            throws NoSuchFieldException, IllegalAccessException {
        Field f = configManager.getClass().getDeclaredField("prop");
        f.setAccessible(true);
        Properties p = (Properties) f.get(configManager);
        p.setProperty(key, val);
    }

    private void testModelRegisterWithDefaultWorkers(Channel mgmtChannel)
            throws NoSuchFieldException, IllegalAccessException, InterruptedException {
        setConfiguration("default_workers_per_model", "1");
        loadTests(mgmtChannel, "noop.mar", "noop_default_model_workers");

        TestUtils.setResult(null);
        TestUtils.setLatch(new CountDownLatch(1));

        TestUtils.describeModel(mgmtChannel, "noop_default_model_workers", null);
        TestUtils.getLatch().await();

        DescribeModelResponse[] resp =
                JsonUtils.GSON.fromJson(TestUtils.getResult(), DescribeModelResponse[].class);
        Assert.assertEquals(TestUtils.getHttpStatus(), HttpResponseStatus.OK);
        Assert.assertEquals(resp[0].getMinWorkers(), 1);
        unloadTests(mgmtChannel, "noop_default_model_workers");
        setConfiguration("default_workers_per_model", "0");
    }

    private void testPredictionsDecodeRequest(Channel inferChannel, Channel mgmtChannel)
            throws InterruptedException, NoSuchFieldException, IllegalAccessException {
        setConfiguration("decode_input_request", "true");
        loadTests(mgmtChannel, "noop-v1.0-config-tests.mar", "noop-config");
        TestUtils.setResult(null);
        TestUtils.setLatch(new CountDownLatch(1));
        DefaultFullHttpRequest req =
                new DefaultFullHttpRequest(
                        HttpVersion.HTTP_1_1, HttpMethod.POST, "/predictions/noop-config");
        req.content().writeCharSequence("{\"data\": \"test\"}", CharsetUtil.UTF_8);
        HttpUtil.setContentLength(req, req.content().readableBytes());
        req.headers().set(HttpHeaderNames.CONTENT_TYPE, HttpHeaderValues.APPLICATION_JSON);
        inferChannel.writeAndFlush(req);

        TestUtils.getLatch().await();

        Assert.assertEquals(TestUtils.getHttpStatus(), HttpResponseStatus.OK);
        Assert.assertFalse(TestUtils.getResult().contains("bytearray"));
        unloadTests(mgmtChannel, "noop-config");
    }

    private void testPredictionsDoNotDecodeRequest(Channel inferChannel, Channel mgmtChannel)
            throws InterruptedException, NoSuchFieldException, IllegalAccessException {
        setConfiguration("decode_input_request", "false");
        loadTests(mgmtChannel, "noop-v1.0-config-tests.mar", "noop-config");

        TestUtils.setResult(null);
        TestUtils.setLatch(new CountDownLatch(1));
        DefaultFullHttpRequest req =
                new DefaultFullHttpRequest(
                        HttpVersion.HTTP_1_1, HttpMethod.POST, "/predictions/noop-config");
        req.content().writeCharSequence("{\"data\": \"test\"}", CharsetUtil.UTF_8);
        HttpUtil.setContentLength(req, req.content().readableBytes());
        req.headers().set(HttpHeaderNames.CONTENT_TYPE, HttpHeaderValues.APPLICATION_JSON);
        inferChannel.writeAndFlush(req);

        TestUtils.getLatch().await();

        Assert.assertEquals(TestUtils.getHttpStatus(), HttpResponseStatus.OK);
        Assert.assertTrue(TestUtils.getResult().contains("bytearray"));
        unloadTests(mgmtChannel, "noop-config");
    }

    private void testPredictionsModifyResponseHeader(
            Channel inferChannel, Channel managementChannel)
            throws NoSuchFieldException, IllegalAccessException, InterruptedException {
        setConfiguration("decode_input_request", "false");
        loadTests(managementChannel, "respheader-test.mar", "respheader");

        TestUtils.setResult(null);
        TestUtils.setLatch(new CountDownLatch(1));
        DefaultFullHttpRequest req =
                new DefaultFullHttpRequest(
                        HttpVersion.HTTP_1_1, HttpMethod.POST, "/predictions/respheader");

        req.content().writeCharSequence("{\"data\": \"test\"}", CharsetUtil.UTF_8);
        HttpUtil.setContentLength(req, req.content().readableBytes());
        req.headers().set(HttpHeaderNames.CONTENT_TYPE, HttpHeaderValues.APPLICATION_JSON);
        inferChannel.writeAndFlush(req);

        TestUtils.getLatch().await();

        Assert.assertEquals(TestUtils.getHttpStatus(), HttpResponseStatus.OK);
        Assert.assertEquals(TestUtils.getHeaders().get("dummy"), "1");
        Assert.assertEquals(TestUtils.getHeaders().get("content-type"), "text/plain");
        Assert.assertTrue(TestUtils.getResult().contains("bytearray"));
        unloadTests(managementChannel, "respheader");
    }

    private void testPredictionsNoManifest(Channel inferChannel, Channel mgmtChannel)
            throws InterruptedException, NoSuchFieldException, IllegalAccessException {
        setConfiguration("default_service_handler", "service:handle");
        loadTests(mgmtChannel, "noop-no-manifest.mar", "nomanifest");
        TestUtils.setResult(null);
        TestUtils.setLatch(new CountDownLatch(1));
        DefaultFullHttpRequest req =
                new DefaultFullHttpRequest(
                        HttpVersion.HTTP_1_1, HttpMethod.POST, "/predictions/nomanifest");
        req.content().writeCharSequence("{\"data\": \"test\"}", CharsetUtil.UTF_8);
        HttpUtil.setContentLength(req, req.content().readableBytes());
        req.headers().set(HttpHeaderNames.CONTENT_TYPE, HttpHeaderValues.APPLICATION_JSON);
        inferChannel.writeAndFlush(req);

        TestUtils.getLatch().await();

        Assert.assertEquals(TestUtils.getHttpStatus(), HttpResponseStatus.OK);
        Assert.assertEquals(TestUtils.getResult(), "OK");
        unloadTests(mgmtChannel, "nomanifest");
    }

    private void testLegacyPredict(Channel channel) throws InterruptedException {
        TestUtils.setResult(null);
        TestUtils.setLatch(new CountDownLatch(1));
        DefaultFullHttpRequest req =
                new DefaultFullHttpRequest(
                        HttpVersion.HTTP_1_1, HttpMethod.GET, "/noop/predict?data=test");
        channel.writeAndFlush(req);

        TestUtils.getLatch().await();
        Assert.assertEquals(TestUtils.getResult(), "OK");
    }

    private void testInvalidRootRequest() throws InterruptedException {
        Channel channel = TestUtils.connect(false, configManager);
        Assert.assertNotNull(channel);

        HttpRequest req = new DefaultFullHttpRequest(HttpVersion.HTTP_1_1, HttpMethod.GET, "/");
        channel.writeAndFlush(req).sync();
        channel.closeFuture().sync();

        ErrorResponse resp = JsonUtils.GSON.fromJson(TestUtils.getResult(), ErrorResponse.class);

        Assert.assertEquals(resp.getCode(), HttpResponseStatus.METHOD_NOT_ALLOWED.code());
        Assert.assertEquals(resp.getMessage(), ERROR_METHOD_NOT_ALLOWED);
    }

    private void testInvalidInferenceUri() throws InterruptedException {
        Channel channel = TestUtils.connect(false, configManager);
        Assert.assertNotNull(channel);

        HttpRequest req =
                new DefaultFullHttpRequest(HttpVersion.HTTP_1_1, HttpMethod.GET, "/InvalidUrl");
        channel.writeAndFlush(req).sync();
        channel.closeFuture().sync();

        ErrorResponse resp = JsonUtils.GSON.fromJson(TestUtils.getResult(), ErrorResponse.class);

        Assert.assertEquals(resp.getCode(), HttpResponseStatus.NOT_FOUND.code());
        Assert.assertEquals(resp.getMessage(), ERROR_NOT_FOUND);
    }

    private void testInvalidDescribeModel() throws InterruptedException {
        Channel channel = TestUtils.connect(false, configManager);
        Assert.assertNotNull(channel);

        TestUtils.describeModelApi(channel, "InvalidModel");
        channel.closeFuture().sync();

        ErrorResponse resp = JsonUtils.GSON.fromJson(TestUtils.getResult(), ErrorResponse.class);

        Assert.assertEquals(resp.getCode(), HttpResponseStatus.NOT_FOUND.code());
        Assert.assertEquals(resp.getMessage(), "Model not found: InvalidModel");
    }

    private void testInvalidPredictionsUri() throws InterruptedException {
        Channel channel = TestUtils.connect(false, configManager);
        Assert.assertNotNull(channel);

        HttpRequest req =
                new DefaultFullHttpRequest(HttpVersion.HTTP_1_1, HttpMethod.GET, "/predictions");
        channel.writeAndFlush(req).sync();
        channel.closeFuture().sync();

        ErrorResponse resp = JsonUtils.GSON.fromJson(TestUtils.getResult(), ErrorResponse.class);

        Assert.assertEquals(resp.getCode(), HttpResponseStatus.NOT_FOUND.code());
        Assert.assertEquals(resp.getMessage(), ERROR_NOT_FOUND);
    }

    private void testPredictionsModelNotFound() throws InterruptedException {
        Channel channel = TestUtils.connect(false, configManager);
        Assert.assertNotNull(channel);

        HttpRequest req =
                new DefaultFullHttpRequest(
                        HttpVersion.HTTP_1_1, HttpMethod.GET, "/predictions/InvalidModel");
        channel.writeAndFlush(req).sync();
        channel.closeFuture().sync();

        ErrorResponse resp = JsonUtils.GSON.fromJson(TestUtils.getResult(), ErrorResponse.class);

        Assert.assertEquals(resp.getCode(), HttpResponseStatus.NOT_FOUND.code());
        Assert.assertEquals(resp.getMessage(), "Model not found: InvalidModel");
    }

    private void testInvalidManagementUri() throws InterruptedException {
        Channel channel = TestUtils.connect(true, configManager);
        Assert.assertNotNull(channel);

        HttpRequest req =
                new DefaultFullHttpRequest(HttpVersion.HTTP_1_1, HttpMethod.GET, "/InvalidUrl");
        channel.writeAndFlush(req).sync();
        channel.closeFuture().sync();

        ErrorResponse resp = JsonUtils.GSON.fromJson(TestUtils.getResult(), ErrorResponse.class);

        Assert.assertEquals(resp.getCode(), HttpResponseStatus.NOT_FOUND.code());
        Assert.assertEquals(resp.getMessage(), ERROR_NOT_FOUND);
    }

    private void testInvalidModelsMethod() throws InterruptedException {
        Channel channel = TestUtils.connect(true, configManager);
        Assert.assertNotNull(channel);

        HttpRequest req =
                new DefaultFullHttpRequest(HttpVersion.HTTP_1_1, HttpMethod.PUT, "/models");
        channel.writeAndFlush(req).sync();
        channel.closeFuture().sync();

        ErrorResponse resp = JsonUtils.GSON.fromJson(TestUtils.getResult(), ErrorResponse.class);

        Assert.assertEquals(resp.getCode(), HttpResponseStatus.METHOD_NOT_ALLOWED.code());
        Assert.assertEquals(resp.getMessage(), ERROR_METHOD_NOT_ALLOWED);
    }

    private void testInvalidModelMethod() throws InterruptedException {
        Channel channel = TestUtils.connect(true, configManager);
        Assert.assertNotNull(channel);

        HttpRequest req =
                new DefaultFullHttpRequest(HttpVersion.HTTP_1_1, HttpMethod.POST, "/models/noop");
        channel.writeAndFlush(req).sync();
        channel.closeFuture().sync();

        ErrorResponse resp = JsonUtils.GSON.fromJson(TestUtils.getResult(), ErrorResponse.class);

        Assert.assertEquals(resp.getCode(), HttpResponseStatus.METHOD_NOT_ALLOWED.code());
        Assert.assertEquals(resp.getMessage(), ERROR_METHOD_NOT_ALLOWED);
    }

    private void testDescribeModelNotFound() throws InterruptedException {
        Channel channel = TestUtils.connect(true, configManager);
        Assert.assertNotNull(channel);

        HttpRequest req =
                new DefaultFullHttpRequest(
                        HttpVersion.HTTP_1_1, HttpMethod.GET, "/models/InvalidModel");
        channel.writeAndFlush(req).sync();
        channel.closeFuture().sync();

        ErrorResponse resp = JsonUtils.GSON.fromJson(TestUtils.getResult(), ErrorResponse.class);

        Assert.assertEquals(resp.getCode(), HttpResponseStatus.NOT_FOUND.code());
        Assert.assertEquals(resp.getMessage(), "Model not found: InvalidModel");
    }

    private void testRegisterModelMissingUrl() throws InterruptedException {
        Channel channel = TestUtils.connect(true, configManager);
        Assert.assertNotNull(channel);

        HttpRequest req =
                new DefaultFullHttpRequest(HttpVersion.HTTP_1_1, HttpMethod.POST, "/models");
        channel.writeAndFlush(req).sync();
        channel.closeFuture().sync();

        ErrorResponse resp = JsonUtils.GSON.fromJson(TestUtils.getResult(), ErrorResponse.class);

        Assert.assertEquals(resp.getCode(), HttpResponseStatus.BAD_REQUEST.code());
        Assert.assertEquals(resp.getMessage(), "Parameter url is required.");
    }

    private void testRegisterModelInvalidRuntime() throws InterruptedException {
        Channel channel = TestUtils.connect(true, configManager);
        Assert.assertNotNull(channel);

        HttpRequest req =
                new DefaultFullHttpRequest(
                        HttpVersion.HTTP_1_1,
                        HttpMethod.POST,
                        "/models?url=InvalidUrl&runtime=InvalidRuntime");
        channel.writeAndFlush(req).sync();
        channel.closeFuture().sync();

        ErrorResponse resp = JsonUtils.GSON.fromJson(TestUtils.getResult(), ErrorResponse.class);

        Assert.assertEquals(resp.getCode(), HttpResponseStatus.BAD_REQUEST.code());
        Assert.assertEquals(resp.getMessage(), "Invalid RuntimeType value: InvalidRuntime");
    }

    private void testRegisterModelNotFound() throws InterruptedException {
        Channel channel = TestUtils.connect(true, configManager);
        Assert.assertNotNull(channel);

        HttpRequest req =
                new DefaultFullHttpRequest(
                        HttpVersion.HTTP_1_1, HttpMethod.POST, "/models?url=InvalidUrl");
        channel.writeAndFlush(req).sync();
        channel.closeFuture().sync();

        ErrorResponse resp = JsonUtils.GSON.fromJson(TestUtils.getResult(), ErrorResponse.class);

        Assert.assertEquals(resp.getCode(), HttpResponseStatus.NOT_FOUND.code());
        Assert.assertEquals(resp.getMessage(), "Model not found in model store: InvalidUrl");
    }

    private void testRegisterModelConflict() throws InterruptedException {
        Channel channel = TestUtils.connect(true, configManager);
        Assert.assertNotNull(channel);

        TestUtils.setLatch(new CountDownLatch(1));
        DefaultFullHttpRequest req =
                new DefaultFullHttpRequest(
                        HttpVersion.HTTP_1_1,
                        HttpMethod.POST,
                        "/models?url=noop.mar&model_name=noop_v1.0&runtime=python&synchronous=false");
        channel.writeAndFlush(req);
        TestUtils.getLatch().await();

        req =
                new DefaultFullHttpRequest(
                        HttpVersion.HTTP_1_1,
                        HttpMethod.POST,
                        "/models?url=noop.mar&model_name=noop_v1.0&runtime=python&synchronous=false");
        channel.writeAndFlush(req);
        channel.closeFuture().sync();

        ErrorResponse resp = JsonUtils.GSON.fromJson(TestUtils.getResult(), ErrorResponse.class);
        Assert.assertEquals(resp.getCode(), HttpResponseStatus.CONFLICT.code());
        Assert.assertEquals(
                resp.getMessage(), "Model version 1.11 is already registered for model noop_v1.0");
    }

    private void testRegisterModelMalformedUrl() throws InterruptedException {
        Channel channel = TestUtils.connect(true, configManager);
        Assert.assertNotNull(channel);

        HttpRequest req =
                new DefaultFullHttpRequest(
                        HttpVersion.HTTP_1_1,
                        HttpMethod.POST,
                        "/models?url=http%3A%2F%2Flocalhost%3Aaaaa");
        channel.writeAndFlush(req).sync();
        channel.closeFuture().sync();

        ErrorResponse resp = JsonUtils.GSON.fromJson(TestUtils.getResult(), ErrorResponse.class);

        Assert.assertEquals(resp.getCode(), HttpResponseStatus.BAD_REQUEST.code());
        Assert.assertEquals(
                resp.getMessage(), "Failed to download model from: http://localhost:aaaa");
    }

    private void testRegisterModelConnectionFailed() throws InterruptedException {
        Channel channel = TestUtils.connect(true, configManager);
        Assert.assertNotNull(channel);

        HttpRequest req =
                new DefaultFullHttpRequest(
                        HttpVersion.HTTP_1_1,
                        HttpMethod.POST,
                        "/models?url=http%3A%2F%2Flocalhost%3A18888%2Ffake.mar&synchronous=false");
        channel.writeAndFlush(req).sync();
        channel.closeFuture().sync();

        ErrorResponse resp = JsonUtils.GSON.fromJson(TestUtils.getResult(), ErrorResponse.class);

        Assert.assertEquals(resp.getCode(), HttpResponseStatus.BAD_REQUEST.code());
        Assert.assertEquals(
                resp.getMessage(),
                "Failed to download model from: http://localhost:18888/fake.mar");
    }

    private void testRegisterModelHttpError() throws InterruptedException {
        Channel channel = TestUtils.connect(true, configManager);
        Assert.assertNotNull(channel);

        HttpRequest req =
                new DefaultFullHttpRequest(
                        HttpVersion.HTTP_1_1,
                        HttpMethod.POST,
                        "/models?url=https%3A%2F%2Flocalhost%3A8443%2Ffake.mar&synchronous=false");
        channel.writeAndFlush(req).sync();
        channel.closeFuture().sync();

        ErrorResponse resp = JsonUtils.GSON.fromJson(TestUtils.getResult(), ErrorResponse.class);

        Assert.assertEquals(resp.getCode(), HttpResponseStatus.BAD_REQUEST.code());
        Assert.assertEquals(
                resp.getMessage(),
                "Failed to download model from: https://localhost:8443/fake.mar");
    }

    private void testRegisterModelInvalidPath() throws InterruptedException {
        Channel channel = TestUtils.connect(true, configManager);
        Assert.assertNotNull(channel);

        HttpRequest req =
                new DefaultFullHttpRequest(
                        HttpVersion.HTTP_1_1,
                        HttpMethod.POST,
                        "/models?url=..%2Ffake.mar&synchronous=false");
        channel.writeAndFlush(req).sync();
        channel.closeFuture().sync();

        ErrorResponse resp = JsonUtils.GSON.fromJson(TestUtils.getResult(), ErrorResponse.class);

        Assert.assertEquals(resp.getCode(), HttpResponseStatus.NOT_FOUND.code());
        Assert.assertEquals(resp.getMessage(), "Relative path is not allowed in url: ../fake.mar");
    }

    private void testScaleModelNotFound() throws InterruptedException {
        Channel channel = TestUtils.connect(true, configManager);
        Assert.assertNotNull(channel);

        HttpRequest req =
                new DefaultFullHttpRequest(HttpVersion.HTTP_1_1, HttpMethod.PUT, "/models/fake");
        channel.writeAndFlush(req).sync();
        channel.closeFuture().sync();

        ErrorResponse resp = JsonUtils.GSON.fromJson(TestUtils.getResult(), ErrorResponse.class);

        Assert.assertEquals(resp.getCode(), HttpResponseStatus.NOT_FOUND.code());
        Assert.assertEquals(resp.getMessage(), "Model not found: fake");
    }

    private void testUnregisterModelNotFound() throws InterruptedException {
        Channel channel = TestUtils.connect(true, configManager);
        Assert.assertNotNull(channel);

        TestUtils.unregisterModel(channel, "fake", null, true);

        ErrorResponse resp = JsonUtils.GSON.fromJson(TestUtils.getResult(), ErrorResponse.class);

        Assert.assertEquals(resp.getCode(), HttpResponseStatus.NOT_FOUND.code());
        Assert.assertEquals(resp.getMessage(), "Model not found: fake");
    }

    private void testUnregisterModelTimeout()
            throws InterruptedException, NoSuchFieldException, IllegalAccessException {
        Channel channel = TestUtils.connect(true, configManager);
        setConfiguration("unregister_model_timeout", "0");

        TestUtils.unregisterModel(channel, "noop_v1.0", null, true);

        ErrorResponse resp = JsonUtils.GSON.fromJson(TestUtils.getResult(), ErrorResponse.class);
        Assert.assertEquals(resp.getCode(), HttpResponseStatus.REQUEST_TIMEOUT.code());
        Assert.assertEquals(resp.getMessage(), "Timed out while cleaning resources: noop_v1.0");

        channel = TestUtils.connect(true, configManager);
        setConfiguration("unregister_model_timeout", "120");

        TestUtils.unregisterModel(channel, "noop_v1.0", null, true);
        Assert.assertEquals(TestUtils.getHttpStatus(), HttpResponseStatus.OK);
    }

    private void testScaleModelFailure() throws InterruptedException {
        Channel channel = TestUtils.connect(true, configManager);
        Assert.assertNotNull(channel);

        TestUtils.setHttpStatus(null);
        TestUtils.setResult(null);
        TestUtils.setLatch(new CountDownLatch(1));

        TestUtils.registerModel(channel, "init-error.mar", "init-error", false, false);
        TestUtils.getLatch().await();

        Assert.assertEquals(TestUtils.getHttpStatus(), HttpResponseStatus.OK);

        TestUtils.setHttpStatus(null);
        TestUtils.setResult(null);
        TestUtils.setLatch(new CountDownLatch(1));

        TestUtils.scaleModel(channel, "init-error", null, 1, true);
        TestUtils.getLatch().await();

        ErrorResponse resp = JsonUtils.GSON.fromJson(TestUtils.getResult(), ErrorResponse.class);

        Assert.assertEquals(TestUtils.getHttpStatus(), HttpResponseStatus.INTERNAL_SERVER_ERROR);
        Assert.assertEquals(resp.getCode(), HttpResponseStatus.INTERNAL_SERVER_ERROR.code());
        Assert.assertEquals(resp.getMessage(), "Failed to start workers");
    }

    private void testLoadingMemoryError() throws InterruptedException {
        Channel channel = TestUtils.connect(true, configManager);
        Assert.assertNotNull(channel);
        TestUtils.setResult(null);
        TestUtils.setLatch(new CountDownLatch(1));

        TestUtils.registerModel(channel, "loading-memory-error.mar", "memory_error", true, false);
        TestUtils.getLatch().await();

        Assert.assertEquals(TestUtils.getHttpStatus(), HttpResponseStatus.INSUFFICIENT_STORAGE);
        channel.close();
    }

    private void testPredictionMemoryError() throws InterruptedException {
        // Load the model
        Channel channel = TestUtils.connect(true, configManager);
        Assert.assertNotNull(channel);
        TestUtils.setResult(null);
        TestUtils.setLatch(new CountDownLatch(1));

        TestUtils.registerModel(channel, "prediction-memory-error.mar", "pred-err", true, false);
        TestUtils.getLatch().await();
        Assert.assertEquals(TestUtils.getHttpStatus(), HttpResponseStatus.OK);
        channel.close();

        // Test for prediction
        channel = TestUtils.connect(false, configManager);
        Assert.assertNotNull(channel);
        TestUtils.setResult(null);
        TestUtils.setLatch(new CountDownLatch(1));
        DefaultFullHttpRequest req =
                new DefaultFullHttpRequest(
                        HttpVersion.HTTP_1_1, HttpMethod.POST, "/predictions/pred-err");
        req.content().writeCharSequence("data=invalid_output", CharsetUtil.UTF_8);

        channel.writeAndFlush(req);
        TestUtils.getLatch().await();

        Assert.assertEquals(TestUtils.getHttpStatus(), HttpResponseStatus.INSUFFICIENT_STORAGE);
        channel.close();

        // Unload the model
        channel = TestUtils.connect(true, configManager);
        TestUtils.setHttpStatus(null);
        TestUtils.setLatch(new CountDownLatch(1));
        Assert.assertNotNull(channel);

        TestUtils.unregisterModel(channel, "pred-err", null, false);
        TestUtils.getLatch().await();
        Assert.assertEquals(TestUtils.getHttpStatus(), HttpResponseStatus.OK);
    }

    private void testErrorBatch() throws InterruptedException {
        Channel channel = TestUtils.connect(true, configManager);
        Assert.assertNotNull(channel);

        TestUtils.setHttpStatus(null);
        TestUtils.setResult(null);
        TestUtils.setLatch(new CountDownLatch(1));

        TestUtils.registerModel(channel, "error_batch.mar", "err_batch", true, false);
        TestUtils.getLatch().await();

        StatusResponse status =
                JsonUtils.GSON.fromJson(TestUtils.getResult(), StatusResponse.class);
        Assert.assertEquals(status.getStatus(), "Workers scaled");

        channel.close();

        channel = TestUtils.connect(false, configManager);
        Assert.assertNotNull(channel);

        TestUtils.setResult(null);
        TestUtils.setLatch(new CountDownLatch(1));
        TestUtils.setHttpStatus(null);
        DefaultFullHttpRequest req =
                new DefaultFullHttpRequest(
                        HttpVersion.HTTP_1_1, HttpMethod.POST, "/predictions/err_batch");
        req.content().writeCharSequence("data=invalid_output", CharsetUtil.UTF_8);
        HttpUtil.setContentLength(req, req.content().readableBytes());
        req.headers()
                .set(
                        HttpHeaderNames.CONTENT_TYPE,
                        HttpHeaderValues.APPLICATION_X_WWW_FORM_URLENCODED);
        channel.writeAndFlush(req);

        TestUtils.getLatch().await();

        Assert.assertEquals(TestUtils.getHttpStatus(), HttpResponseStatus.INSUFFICIENT_STORAGE);
        Assert.assertEquals(TestUtils.getResult(), "Invalid response");
    }

    private void testMetricManager() throws JsonParseException, InterruptedException {
        MetricManager.scheduleMetrics(configManager);
        MetricManager metricManager = MetricManager.getInstance();
        List<Metric> metrics = metricManager.getMetrics();

        // Wait till first value is read in
        int count = 0;
        while (metrics.isEmpty()) {
            Thread.sleep(500);
            metrics = metricManager.getMetrics();
            Assert.assertTrue(++count < 5);
        }
        for (Metric metric : metrics) {
            if (metric.getMetricName().equals("CPUUtilization")) {
                Assert.assertEquals(metric.getUnit(), "Percent");
            }
            if (metric.getMetricName().equals("MemoryUsed")) {
                Assert.assertEquals(metric.getUnit(), "Megabytes");
            }
            if (metric.getMetricName().equals("DiskUsed")) {
                List<Dimension> dimensions = metric.getDimensions();
                for (Dimension dimension : dimensions) {
                    if (dimension.getName().equals("Level")) {
                        Assert.assertEquals(dimension.getValue(), "Host");
                    }
                }
            }
        }
    }
}<|MERGE_RESOLUTION|>--- conflicted
+++ resolved
@@ -182,14 +182,10 @@
         testScaleModelFailure();
         testUnregisterModelNotFound();
         testUnregisterModelTimeout();
-<<<<<<< HEAD
         testSetInvalidVersionDefault("noopversioned", "3.3.3");
         testUnregisterModelFailure("noopversioned", "1.2.1");
-=======
-        testUnregisterModelFailure("noopversioned", "1.11");
 
         testTS();
->>>>>>> 26339e6f
     }
 
     public void testTS()
@@ -361,12 +357,8 @@
 
         channel = TestUtils.connect(true, configManager);
         Assert.assertNotNull(channel);
-<<<<<<< HEAD
         testUnregisterModel(channel, "noopversioned", "1.11");
         testUnregisterModel(channel, "noopversioned", "1.2.1");
-=======
-        testUnregisterModel(channel, "noopversioned", "1.21");
->>>>>>> 26339e6f
     }
 
     private void testListModels(Channel channel) throws InterruptedException {
